--- conflicted
+++ resolved
@@ -46,8 +46,6 @@
 }
 
 void DefaultInputIDs::Update(DeviceSpan<int32_t>& new_tokens) {
-<<<<<<< HEAD
-=======
   // There are three scopes involved when the Update function is called:
   // 1. A new Generator state has been just created. This is a prompt stage, and value_ is a nullptr.
   //    i.e. this is the very first time ever that Update is being called for this Generator.
@@ -58,7 +56,6 @@
   // For instances where the value_ is not created, we need handle graph capture correctly.
   // For subsequent prompt stages, the limiting factor is that the subsequent prompts can not
   // be larger than the first prompt (when graph capture is enabled).
->>>>>>> 0636ce36
   if (!value_) {
     shape_[1] = static_cast<int64_t>(new_tokens.size()) / shape_[0];
 
