--- conflicted
+++ resolved
@@ -3,22 +3,9 @@
 FROM $BASEIMAGE
 ADD scripts /tmp/scripts
 
-<<<<<<< HEAD
-RUN if [ "$(echo $CUDA_VERSION | cut -d. -f1)" -ge 12 ]; then \
-    echo "Using GCC 12 because CUDA version is greater than or equal to 12"; \
-    cd /tmp/scripts && /tmp/scripts/install_centos_gcc12.sh && /tmp/scripts/install_deps.sh && rm -rf /tmp/scripts; \
-else \
-    echo "Using default gcc because CUDA version is less than 12"; \
-    cd /tmp/scripts && /tmp/scripts/install_centos.sh && /tmp/scripts/install_deps.sh && rm -rf /tmp/scripts; \
-fi
-ENV PATH="/usr/.cargo/bin:$PATH"
-ENV RUSTUP_HOME="/usr/.rustup"
-ENV CARGO_HOME="/usr/.cargo"
-=======
 RUN cd /tmp/scripts && /tmp/scripts/install_centos.sh && /tmp/scripts/install_deps.sh && rm -rf /tmp/scripts;
 
 
->>>>>>> 0636ce36
 ARG BUILD_UID=1001
 ARG BUILD_USER=onnxruntimedev
 RUN adduser --uid $BUILD_UID $BUILD_USER
