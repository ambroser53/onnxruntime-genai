name: "Android x64 Build"
on:
  workflow_dispatch:
  push:
    branches:
    - main
    - rel-*
  pull_request:
concurrency:
  group: ${{ github.workflow }}-${{ github.head_ref || github.run_id }}
  cancel-in-progress: true
env:
  ORT_NIGHTLY_REST_API: "https://feeds.dev.azure.com/aiinfra/PublicPackages/_apis/packaging/Feeds/ORT-Nightly/packages?packageNameQuery=Microsoft.ML.OnnxRuntime&api-version=6.0-preview.1"
  ORT_PACKAGE_NAME: "Microsoft.ML.OnnxRuntime"
  ORT_NIGHTLY_SOURCE: "https://aiinfra.pkgs.visualstudio.com/PublicPackages/_packaging/ORT-Nightly/nuget/v3/index.json"
  # ANDROID_ABI: "arm64-v8a"
  ANDROID_ABI: "x86_64"
jobs:
  android_x64:
    # Note: linux is the only good option for the Android emulator currently.
    #       it doesn't work on macos-14.
    #         HVF error: HV_UNSUPPORTED
    #       it works on macos-13 but with macos-15 being released soon that isn't a long term solution.
    runs-on: [ "self-hosted", "1ES.Pool=onnxruntime-genai-Ubuntu2204-AMD-CPU" ]
    steps:
      - name: Checkout OnnxRuntime GenAI repo
        uses: actions/checkout@v4
        with:
          submodules: true

      - name: Setup Java 17
        uses: actions/setup-java@v4
        with:
          java-version: '17'
          distribution: 'temurin'
          cache: 'gradle'

      - name: Setup Gradle
        uses: gradle/actions/setup-gradle@v3
        with:
          gradle-version: '8.6'

      # Check the Android SDK and NDK that we're using
      - name: Check Android SDK and NDK
        run: |
          set -e -x
          uname -m
          echo "ANDROID_HOME=$ANDROID_HOME"
          ls -l $ANDROID_HOME

          echo "ANDROID_SDK_ROOT=$ANDROID_SDK_ROOT"

          echo "ANDROID_NDK_HOME=$ANDROID_NDK_HOME"
          echo "ANDROID_NDK_LATEST_HOME=$ANDROID_NDK_LATEST_HOME"
          ls -l $ANDROID_HOME/ndk

      - name: Check if emulator is installed and install it if needed
        run: |
          if [ -d "${ANDROID_SDK_ROOT}/emulator" ]; then
              echo "${ANDROID_SDK_ROOT}/emulator exists"
          else
              ${ANDROID_SDK_ROOT}/cmdline-tools/latest/bin/sdkmanager --install "emulator"
          fi

      # Needed for linux
      - name: Install jq
        run: |
          sudo apt-get install jq

      - name: Checkout OnnxRuntime GenAI repo
        uses: actions/checkout@v4
        with:
          submodules: true

<<<<<<< HEAD
      - name: Install Rust Toolchain
        uses: dtolnay/rust-toolchain@1.82.0

      - name: Install Rust Android Toolchain
        run: |
          rustup target add --toolchain 1.82.0-x86_64-unknown-linux-gnu x86_64-linux-android

=======
>>>>>>> 0636ce36
      - name: Create Android build
        run: |
          set -e -x
          rm -rf build
          ./build.sh --android --android_api=27 --android_ndk_path=${ANDROID_NDK_LATEST_HOME} --config=RelWithDebInfo --android_abi=${{ env.ANDROID_ABI }} --parallel --build_java --update --use_guidance

      - name: Run Android build
        run: |
          set -e -x
          ./build.sh --android --android_api=27 --android_ndk_path=${ANDROID_NDK_LATEST_HOME} --config=RelWithDebInfo --android_abi=${{ env.ANDROID_ABI }} --parallel --build_java --build --use_guidance

      - name: Enable KVM group perms so Android emulator can run
        run: |
          echo 'KERNEL=="kvm", GROUP="kvm", MODE="0666", OPTIONS+="static_node=kvm"' | sudo tee /etc/udev/rules.d/99-kvm4all.rules
          sudo udevadm control --reload-rules
          sudo udevadm trigger --name-match=kvm

      - name: Run Android tests
        run: |
          set -e -x
          ./build.sh --android --android_api=27 --android_ndk_path=${ANDROID_NDK_LATEST_HOME} --config=RelWithDebInfo --android_abi=${{ env.ANDROID_ABI }} --parallel --build_java --android_run_emulator --test<|MERGE_RESOLUTION|>--- conflicted
+++ resolved
@@ -72,26 +72,16 @@
         with:
           submodules: true
 
-<<<<<<< HEAD
-      - name: Install Rust Toolchain
-        uses: dtolnay/rust-toolchain@1.82.0
-
-      - name: Install Rust Android Toolchain
-        run: |
-          rustup target add --toolchain 1.82.0-x86_64-unknown-linux-gnu x86_64-linux-android
-
-=======
->>>>>>> 0636ce36
       - name: Create Android build
         run: |
           set -e -x
           rm -rf build
-          ./build.sh --android --android_api=27 --android_ndk_path=${ANDROID_NDK_LATEST_HOME} --config=RelWithDebInfo --android_abi=${{ env.ANDROID_ABI }} --parallel --build_java --update --use_guidance
+          ./build.sh --android --android_api=27 --android_ndk_path=${ANDROID_NDK_LATEST_HOME} --config=RelWithDebInfo --android_abi=${{ env.ANDROID_ABI }} --parallel --build_java --update
 
       - name: Run Android build
         run: |
           set -e -x
-          ./build.sh --android --android_api=27 --android_ndk_path=${ANDROID_NDK_LATEST_HOME} --config=RelWithDebInfo --android_abi=${{ env.ANDROID_ABI }} --parallel --build_java --build --use_guidance
+          ./build.sh --android --android_api=27 --android_ndk_path=${ANDROID_NDK_LATEST_HOME} --config=RelWithDebInfo --android_abi=${{ env.ANDROID_ABI }} --parallel --build_java --build
 
       - name: Enable KVM group perms so Android emulator can run
         run: |
